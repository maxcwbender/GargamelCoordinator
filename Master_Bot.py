--- conflicted
+++ resolved
@@ -1078,7 +1078,7 @@
         send_tasks = []
         for member_id in radiant:
             m = self.the_guild.get_member(member_id)
-<<<<<<< HEAD
+
             if m:
                 async def send_message(member=m, channel_id=radiant_channel.id):
                     try:
@@ -1107,60 +1107,12 @@
                 self.game_map_inverse[game_id][1].add(member_id)
 
         await asyncio.gather(*send_tasks)
-=======
-            try:
-                await m.send(
-                    f"You were placed in a match! Join your channel: <#{radiant_channel.id}> Enjoy 🎮", delete_after=1200
-                )
-            except discord.Forbidden:
-                logger.exception(f"Tried to send a message to {m.name} but failed?")
-            self.game_map[member_id] = game_id
-            self.game_map_inverse[game_id][0].add(member_id)
-        for member_id in dire:
-            m = self.the_guild.get_member(member_id)
-            try:
-                await m.send(
-                    f"You were placed in a match! Join your channel: <#{dire_channel.id}> Enjoy 🎮", delete_after=1200
-                )
-            except discord.Forbidden:
-                logger.exception(f"Tried to send a message to {m.name} but failed?")
-            self.game_map[member_id] = game_id
-            self.game_map_inverse[game_id][1].add(member_id)
->>>>>>> bb0e4627
 
         self.game_channels[game_id] = (radiant_channel, dire_channel)
 
         password = self.dota_talker.make_game(game_id, radiant, dire)
-<<<<<<< HEAD
-        #todo if this is -1 cancel the game, the make game failed
-        embed = discord.Embed(
-            title=f"<:dota2:1389234828003770458> Gargamel League Game {game_id} <:dota2:1389234828003770458>",
-            color=discord.Color.red(),
-        )
-
-        embed.add_field(
-            name=f"🌞 Radiant `{int(r_radiant)}`",
-            value="\n".join(
-                f"`{rating}`<@{uid}>" for uid, rating in zip(radiant, radiant_ratings)
-            )
-            or "*Empty*",
-            inline=True,
-        )
-
-        embed.add_field(
-            name=f"🌚 Dire `{int(r_dire)}`",
-            value="\n".join(
-                f"`{rating}`<@{uid}>" for uid, rating in zip(dire, dire_ratings)
-            )
-            or "*Empty*",
-            inline=True,
-        )
-
-        embed.add_field(name="Password", value=f"{password}", inline=False)
-=======
 
         embed = self.build_game_embed(game_id, radiant, dire, password)
->>>>>>> bb0e4627
 
         channel = self.get_channel(int(self.config["MATCH_CHANNEL_ID"]))
         message = await channel.send(embed=embed)
