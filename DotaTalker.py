from dota2.client import Dota2Client
from dota2.protobufs.dota_shared_enums_pb2 import (
    DOTA_GC_TEAM_BAD_GUYS,
    DOTA_GC_TEAM_GOOD_GUYS,
)

from steam.client import SteamClient
from steam.steamid import SteamID
from steam.enums import EFriendRelationship

import json
from threading import Thread
import random

from Master_Bot import Master_Bot
import DBFunctions as DB
import logging
logger = logging.getLogger(__name__)
import asyncio
import inspect

from enum import IntEnum

class LobbyState(IntEnum):
    UI = 0
    SERVERSETUP = 1
    RUN = 2
    POSTGAME = 3

class GameState(IntEnum):
    INIT = 0
    STARTING = 1
    HERO_SELECTION = 2
    STRATEGY_TIME = 3
    PRE_GAME = 4
    IN_PROGRESS = 5
    POST_GAME = 6

class MatchOutcome(IntEnum):
    UNKNOWN = 0
    RADIANT_WIN = 2
    DIRE_WIN = 3


class DotaTalker:
    def __init__(self, discordBot: 'Master_Bot.Master_Bot', loop: asyncio.AbstractEventLoop):
        """
        Initializes the DotaTalker instance and starts client threads.

        Args:
            discordBot (Master_Bot.Master_Bot): The Discord bot instance to communicate with.
        """
        self.discordBot: 'Master_Bot.Master_Bot' = discordBot
        self.loop = loop
        with open("config.json") as configFile:
            self.config: dict = json.load(configFile)

        self.threads: list[Thread] = []
        self.dotaClients: list[Dota2Client] = [None] * self.config["numClients"]
        self.client_ready: dict[int, bool] = {}
        self.gameBacklog: list[list[int]] = []

        for i in range(self.config["numClients"]):
            t = Thread(target=self.setupClient, args=(i,), daemon=True)
            t.start()
            self.threads.append(t)

        logger.info("DotaTalker setup done")

    def is_ready(self, i: int) -> bool:
        """
        Checks if the client at index i is ready.

        Args:
            i (int): Index of the client.

        Returns:
            bool: True if the client is ready, False otherwise.
        """
        return self.client_ready.get(i, False)

    def set_ready(self, i: int, value: bool):
        """
        Sets the readiness of the client at index i.

        Args:
            i (int): Index of the client.
            value (bool): Readiness value to set.
        """
        self.client_ready[i] = value

    def make_game(self, gameID: int, radiant_discord_ids: list[int], dire_discord_ids: list[int]) -> str:
        """
        Attempts to create a game using available Dota2 clients.

        Args:
            gameID (int): The game ID to assign.
            radiant_discord_ids (list[int]): Discord IDs for Radiant team.
            dire_discord_ids (list[int]): Discord IDs for Dire team.

        Returns:
            str: Password of the created lobby or "-1" if no client is available.
        """

        radiant_steam_ids = [DB.fetch_steam_id(did) for did in radiant_discord_ids]
        dire_steam_ids = [DB.fetch_steam_id(did) for did in dire_discord_ids]


        for i in range(self.config["numClients"]):
            client = self.dotaClients[i]
            if client.gameID is None and self.is_ready(i):
                self.set_ready(i, False)
                password = str(random.randint(1000, 9999))
                self.make_lobby(i, gameID, radiant_steam_ids, dire_steam_ids, password)
                return password
        return "-1"

    def make_lobby(self, clientIdx: int, gameID: int, radiant: list[int], dire: list[int], password: str):
        """
        Creates a new Dota 2 lobby using the specified client.

        Args:
            clientIdx (int): Index of the client.
            gameID (int): Game ID.
            radiant (list[int]): List of Radiant team Steam IDs.
            dire (list[int]): List of Dire team Steam IDs.
            password (str): Lobby password.
        """
        logger.info(f"[Client {clientIdx}] Looking for game")
        dotaClient = self.dotaClients[clientIdx]
        dotaClient.gameID = gameID
        dotaClient.radiant = radiant
        dotaClient.dire = dire
        dotaClient.password = password

        lobbyConfig = {
            "game_name": f"Gargamel League Game {gameID}",
            "server_region": 2,
            "game_mode": 22,
            "allow_cheats": self.config["DEBUG_MODE"],
            "allow_spectating": True,
            "leagueid": self.config["league_id"],
        }

        dotaClient.create_practice_lobby(password=password, options=lobbyConfig)
        logger.info(f"[Client {clientIdx}] Created lobby for game {gameID} with password {dotaClient.password}")

    def get_password(self, game_id: str) -> str:
        for i in range(self.config["numClients"]):
            client = self.dotaClients[i]
            if client.gameID == game_id:
                return client.password
            
        return "-1"
    
    def swap_players_in_game(self, game_id: int, discord_id_1: int, discord_id_2: int) -> bool:
        """
        Swaps two players between teams in the lobby for the given game ID.

        Args:
            game_id (int): ID of the game.
            discord_id_1 (int): Discord ID of the first player.
            discord_id_2 (int): Discord ID of the second player.

        Returns:
            bool: True if successful, False if the swap couldn't be performed.
        """

        steam_id_1 = DB.fetch_steam_id(discord_id_1)
        steam_id_2 = DB.fetch_steam_id(discord_id_2)

        for client in self.dotaClients:
            if client and client.gameID == game_id:
                if steam_id_1 in client.radiant and steam_id_2 in client.dire:
                    client.radiant.remove(steam_id_1)
                    client.dire.remove(steam_id_2)
                    client.radiant.append(steam_id_2)
                    client.dire.append(steam_id_1)
                    logger.info(f"[Game {game_id}] Swapped {steam_id_1} and {steam_id_2}")
                    return True
                elif steam_id_1 in client.dire and steam_id_2 in client.radiant:
                    client.radiant.remove(steam_id_2)
                    client.dire.remove(steam_id_1)
                    client.radiant.append(steam_id_1)
                    client.dire.append(steam_id_2)
                    logger.info(f"[Game {game_id}] Swapped {steam_id_1} and {steam_id_2}")
                    return True
                else:
                    logger.error(f"[Game {game_id}] One or both users not found on opposing teams")
                    return False
        logger.error(f"No lobby found with game ID {game_id}")
        return False

    def update_lobby_teams(self, gameID: int, radiant: list[int], dire: list[int]) -> bool:
        """
        Updates the Radiant and Dire teams in an existing lobby.

        Args:
            gameID (int): Game ID to match with a lobby.
            radiant (list[int]): Updated Radiant team Steam IDs.
            dire (list[int]): Updated Dire team Steam IDs.

        Returns:
            bool: True if updated successfully, False if no matching lobby found.
        """
        for client in self.dotaClients:
            if client and client.gameID == gameID and client.lobby:
                client.radiant = radiant
                client.dire = dire
                logger.info(f"[Game {gameID}] Lobby teams updated")
                return True
        return False

    def setupClient(self, i: int):
        """
        Initializes and connects a Steam/Dota2 client.

        Args:
            i (int): Index of the client.
        """
        steamClient = SteamClient()
        dotaClient = Dota2Client(steamClient)
        dotaClient.gameID = None
        dotaClient.radiant = None
        dotaClient.dire = None
        dotaClient.password = None
        self.dotaClients[i] = dotaClient
        self.set_ready(i, False)

        @steamClient.on("logged_on")
        def _():
            logger.info(f"[Client {i}] Logged on to Steam")
            dotaClient.launch()

        @steamClient.on("friendlist")
        def _(message):
            logger.info("Friendlist message: " + str(message))
            for steam_id, relationship in steamClient.friends.items():
                if relationship == EFriendRelationship.RequestRecipient:
                    logger.info(f"Received friend request from: {steam_id}")
                    steamClient.friends.add(steam_id)

                    if dotaClient.gameID and steam_id in (dotaClient.radiant + dotaClient.dire):
                        dotaClient.invite_to_lobby(steam_id)

        # Seemingly deprecated
        # @dotaClient.on("match_completed")
        # def on_match_completed(lobby):
        #     print("Match Completed Signal Received!")

        @dotaClient.on("ready")
        def _():
            logger.info(f"[Client {i}] Dota 2 client ready")
            dotaClient.abandon_current_game()
            dotaClient.leave_practice_lobby()
            self.set_ready(i, True)


        @dotaClient.on("lobby_new")
        def _(lobby):
            if dotaClient.gameID is None:
                return

            for sid in dotaClient.radiant + dotaClient.dire:
                if sid not in dotaClient.steam.friends:
                    dotaClient.steam.friends.add(sid)
                dotaClient.invite_to_lobby(sid)
                dotaClient.steam.get_user(sid).send_message(
                    f"Just invited you to a lobby! The lobby name is 'Gargamel League Game {dotaClient.gameID}' and the password is {dotaClient.password}"
                )
                logger.info(f"[Game {dotaClient.gameID}] Inviting {dotaClient.steam.get_user(sid).name}")

        # Allegedly we cannot access member.name until this event triggers
        # TODO here, I just want to see how long it takes to get them
        @dotaClient.steam.on("persona_state")
        def handle_persona_update(persona):
            logger.info(f"Persona update: {persona.name} (SteamID: {persona.steam_id})")

        @dotaClient.on("lobby_changed")
        def _(message):
            logger.info(f"[Client {i}] Lobby changed")

            for member in message.all_members:
                try:
                    dotaClient.steam.request_persona_state([member.id])
                except Exception as e:
                    logger.exception(f"Error requesting user persona for member:id: {member.id}, err: {e}")

                logger.info(f"Member.id: {member.id}, Member.team: {member.team}, Member.name: {member.name}, Member.slot: {member.slot}, Member.channel: {member.channel}")
                if member.id not in dotaClient.steam.friends:
                    dotaClient.steam.friends.add(member.id)

            if message.state == LobbyState.UI:
                correct = 0
                for member in message.all_members:
                    sid32 = SteamID(member.id).as_32
                    if member.id in dotaClient.radiant and member.team != DOTA_GC_TEAM_GOOD_GUYS:
                        dotaClient.practice_lobby_kick_from_team(sid32)
                        logger.info(f"[Client {i}] {member.name}: wrong team (should be Radiant)")
                    elif member.id in dotaClient.dire and member.team != DOTA_GC_TEAM_BAD_GUYS:
                        dotaClient.practice_lobby_kick_from_team(sid32)
                        logger.info(f"[Client {i}] {member.name}: wrong team (should be Dire)")
                    elif (member.id in dotaClient.radiant and member.team == DOTA_GC_TEAM_GOOD_GUYS) or \
                         (member.id in dotaClient.dire and member.team == DOTA_GC_TEAM_BAD_GUYS):
                        correct += 1
                    elif member.team in [DOTA_GC_TEAM_GOOD_GUYS, DOTA_GC_TEAM_BAD_GUYS]:
                        dotaClient.practice_lobby_kick_from_team(sid32)
                        logger.info(f"[Client {i}] {member.name} not part of current game")
                    logger.info(f"User found on team: {member.team} (SteamID: {member.id} Member.name: {member.name})")

                if correct == len(dotaClient.radiant + dotaClient.dire):
                    dotaClient.launch_practice_lobby()
                    logger.info(f"[Client {i}] Game launched")

            elif message.state == LobbyState.POSTGAME or getattr(message, 'game_state', None) == GameState.POST_GAME:
                match_id = getattr(message, 'match_id', None)
                match_outcome = getattr(message, 'match_outcome', MatchOutcome.UNKNOWN)

                logger.info(f"[Client {i}] Game ended, match ID: {message.match_id}")
                logger.info(f"Match ID: {match_id}, Outcome: {match_outcome}")

                dotaClient.leave_practice_lobby()
                logger.info(f"Calling Dispatch")
<<<<<<< HEAD
                logger.info(f"LOOP IN DotATalker: ", self.loop)
=======

                if self.loop.is_running():
                    logger.info("Event loop is running.")
                else:
                    logger.warning("Event loop is NOT running.")

                def log_asyncio_tasks_sync(loop):
                    tasks = asyncio.all_tasks(loop=loop)

                    logger.info(f"[SYNC] Total asyncio tasks: {len(tasks)}")
                    for task in tasks:
                        coro = task.get_coro()
                        coro_name = coro.__name__ if inspect.iscoroutine(coro) else str(coro)
                        logger.info(f"[SYNC] Task: {coro_name} | Done: {task.done()} | Task: {task}")

                log_asyncio_tasks_sync(self.loop)

>>>>>>> 3a0b52d0
                asyncio.run_coroutine_threadsafe(
                    self.discordBot.on_game_ended(dotaClient.gameID, message.match_outcome), self.loop
                )
                logger.info(f"Post dispatch call")

                # Reset Client State
                dotaClient.gameID = None
                dotaClient.radiant = None
                dotaClient.dire = None
                dotaClient.password = None
                logger.info(f"Setting ready")
                self.set_ready(i, True)
                logger.info(f"set_ready post")
                log_asyncio_tasks_sync(self.loop)

            else:
                logger.info(f"Message State was: {message.state} ")

        steamClient.login(
            username=self.config.get(f"username_{i}"),
            password=self.config.get(f"password_{i}"),
        )
        steamClient.run_forever()<|MERGE_RESOLUTION|>--- conflicted
+++ resolved
@@ -321,9 +321,7 @@
 
                 dotaClient.leave_practice_lobby()
                 logger.info(f"Calling Dispatch")
-<<<<<<< HEAD
                 logger.info(f"LOOP IN DotATalker: ", self.loop)
-=======
 
                 if self.loop.is_running():
                     logger.info("Event loop is running.")
@@ -341,7 +339,6 @@
 
                 log_asyncio_tasks_sync(self.loop)
 
->>>>>>> 3a0b52d0
                 asyncio.run_coroutine_threadsafe(
                     self.discordBot.on_game_ended(dotaClient.gameID, message.match_outcome), self.loop
                 )
